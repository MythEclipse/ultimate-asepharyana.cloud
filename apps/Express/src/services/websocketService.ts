--- conflicted
+++ resolved
@@ -6,16 +6,11 @@
 export const initWebSocketServer = (httpServer: HTTPServer): SocketIOServer => {
   const io = new SocketIOServer(httpServer, {
     cors: {
-<<<<<<< HEAD
-      origin: "https://asepharyana.cloud",
+      origin: process.env.NODE_ENV === 'production'
+        ? "https://asepharyana.cloud"
+        : "http://localhost:3000",
       methods: ["GET", "POST"]
     }
-=======
-      origin: 'https://asepharyana.cloud',
-      methods: ['GET', 'POST'],
-      credentials: true,
-    },
->>>>>>> 1a5ecaff
   });
 
   io.on('connection', (socket: Socket) => {
