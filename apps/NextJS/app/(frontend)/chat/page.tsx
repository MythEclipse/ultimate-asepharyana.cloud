'use client';

import { useState, useEffect, useRef, useCallback } from 'react';
import { useSession } from 'next-auth/react';
import Card from '@/components/card/ThemedCard';
import { Textarea } from '@/components/text/textarea';

type Message = {
  id: string;
  text: string;
  userId: string;
  user: string;
  timestamp: number;
  isSent: boolean;
};

const generateId = () =>
  Date.now().toString(36) + Math.random().toString(36).substr(2, 5);

export default function ChatClient() {
  const { data: session } = useSession();
  const [messages, setMessages] = useState<Message[]>([]);
  const [inputValue, setInputValue] = useState('');
  const [userId, setUserId] = useState('');
  const [isConnected, setIsConnected] = useState(false);
  const socketRef = useRef<WebSocket | null>(null);

  // Generate or retrieve user ID
  useEffect(() => {
    const storedUserId = localStorage.getItem('chatUserId');
    if (session?.user?.id) {
      setUserId(session.user.id);
    } else if (storedUserId) {
      setUserId(storedUserId);
    } else {
      const newUserId = generateId();
      localStorage.setItem('chatUserId', newUserId);
      setUserId(newUserId);
    }
  }, [session]);

  // Setup WebSocket connection
  useEffect(() => {
    const protocol = window.location.protocol === 'https:' ? 'wss:' : 'ws:';
    const socket = new WebSocket(`${protocol}//ws.asepharyana.cloud`);

    socketRef.current = socket;

    // Event listeners
    socket.onopen = () => {
      setIsConnected(true);
      console.log('WebSocket Connected');
    };

    socket.onclose = () => {
      setIsConnected(false);
      console.log('WebSocket Disconnected');
    };

    socket.onmessage = (event) => {
      const message: Message = JSON.parse(event.data);
      setMessages((prev) => [
        ...prev,
        {
          ...message,
          isSent: message.userId === userId,
        },
      ]);
    };

    socket.onerror = (error) => {
      console.error('WebSocket Error:', error);
    };

    // Cleanup on unmount
    return () => {
      socket.close();
      socketRef.current = null;
    };
  }, [userId]);

  // Handle sending messages
  const handleSendMessage = useCallback(() => {
    if (!inputValue.trim() || !socketRef.current) return;

    const newMessage: Message = {
      id: generateId(),
      text: inputValue,
      userId,
      user: session?.user?.name || 'Anonymous',
      timestamp: Date.now(),
      isSent: true,
    };

    // Optimistic update
    setMessages((prev) => [...prev, newMessage]);

    // Send message to server
<<<<<<< HEAD
    socketRef.current.send(JSON.stringify(newMessage));
=======
    socketRef.current.emit(
      'chat_message',
      newMessage,
      (ack: { success: boolean }) => {
        if (!ack.success) {
          console.error('Failed to send message');
          // Rollback if failed
          setMessages((prev) => prev.filter((msg) => msg.id !== newMessage.id));
        }
      }
    );
>>>>>>> 50bb0e18

    setInputValue('');
  }, [inputValue, userId, session]);

  // Handle keyboard events
  const handleKeyDown = (e: React.KeyboardEvent<HTMLTextAreaElement>) => {
    if (e.key === 'Enter' && !e.shiftKey) {
      e.preventDefault();
      handleSendMessage();
    }
  };

  return (
    <div className='container mx-auto py-8 px-4 max-w-2xl'>
      <h1 className='text-4xl font-extrabold text-gray-800 dark:text-gray-100 mb-8 text-center'>
        Chat Room
      </h1>

      <Card>
        <div className='flex items-center justify-between text-sm p-4 border-b'>
          <span>Status:</span>
          <span className={isConnected ? 'text-green-500' : 'text-red-500'}>
            {isConnected ? `Connected as ${userId}` : 'Disconnected'}
          </span>
        </div>

        <div className='h-96 overflow-y-auto p-4 space-y-3'>
          {messages.map((message) => (
            <div
              key={message.id}
              className={`flex flex-col ${
                message.isSent ? 'items-end' : 'items-start'
              }`}
            >
              <div
                className={`p-3 rounded-lg max-w-[85%] ${
                  message.isSent
                    ? 'bg-blue-500 text-white'
                    : 'bg-gray-100 dark:bg-gray-700'
                }`}
              >
                <div className='text-xs opacity-75 mb-1'>
                  {message.isSent ? 'You' : message.user}
                </div>
                <div className='whitespace-pre-wrap break-words'>
                  {message.text}
                </div>
                <div className='text-xs mt-1 opacity-50'>
                  {new Date(message.timestamp).toLocaleTimeString()}
                </div>
              </div>
            </div>
          ))}
        </div>

        <div className='p-4 border-t'>
          <div className='relative'>
            <Textarea
              value={inputValue}
              onChange={(e) => setInputValue(e.target.value)}
              onKeyDown={handleKeyDown}
              placeholder='Type a message...'
              className='pr-20 resize-none'
              rows={3}
              disabled={!isConnected}
            />
            <button
              onClick={handleSendMessage}
              disabled={!isConnected}
              className='absolute right-3 bottom-3 px-4 py-2 bg-blue-500 hover:bg-blue-600 text-white rounded-lg disabled:opacity-50 disabled:cursor-not-allowed transition-colors'
            >
              Send
            </button>
          </div>
        </div>
      </Card>
    </div>
  );
}<|MERGE_RESOLUTION|>--- conflicted
+++ resolved
@@ -1,21 +1,21 @@
 'use client';
 
-import { useState, useEffect, useRef, useCallback } from 'react';
-import { useSession } from 'next-auth/react';
 import Card from '@/components/card/ThemedCard';
 import { Textarea } from '@/components/text/textarea';
+import { useSession } from 'next-auth/react';
+import React, { useState, useEffect, useRef, useCallback } from 'react';
 
+// Type untuk pesan
 type Message = {
   id: string;
   text: string;
   userId: string;
-  user: string;
   timestamp: number;
   isSent: boolean;
 };
 
-const generateId = () =>
-  Date.now().toString(36) + Math.random().toString(36).substr(2, 5);
+// Fungsi pembuat ID unik
+const generateId = () => Date.now().toString(36) + Math.random().toString(36).substr(2, 5);
 
 export default function ChatClient() {
   const { data: session } = useSession();
@@ -23,9 +23,11 @@
   const [inputValue, setInputValue] = useState('');
   const [userId, setUserId] = useState('');
   const [isConnected, setIsConnected] = useState(false);
-  const socketRef = useRef<WebSocket | null>(null);
+  const [isSending, setIsSending] = useState(false);
+  const wsRef = useRef<WebSocket | null>(null);
+  const reconnectAttempts = useRef(0);
 
-  // Generate or retrieve user ID
+  // Generate atau ambil user ID
   useEffect(() => {
     const storedUserId = localStorage.getItem('chatUserId');
     if (session?.user?.id) {
@@ -39,81 +41,95 @@
     }
   }, [session]);
 
-  // Setup WebSocket connection
-  useEffect(() => {
+  // Handle WebSocket connection dengan reconnect exponential backoff
+  const connectWebSocket = useCallback(() => {
     const protocol = window.location.protocol === 'https:' ? 'wss:' : 'ws:';
-    const socket = new WebSocket(`${protocol}//ws.asepharyana.cloud`);
+    wsRef.current = new WebSocket(`${protocol}//ws.asepharyana.cloud`);
 
-    socketRef.current = socket;
-
-    // Event listeners
-    socket.onopen = () => {
+    wsRef.current.onopen = () => {
       setIsConnected(true);
+      reconnectAttempts.current = 0;
       console.log('WebSocket Connected');
     };
 
-    socket.onclose = () => {
-      setIsConnected(false);
-      console.log('WebSocket Disconnected');
+    wsRef.current.onmessage = (event) => {
+      try {
+        const message: Message = JSON.parse(event.data);
+        setMessages(prev => [
+          ...prev,
+          {
+            ...message,
+            isSent: message.userId === userId
+          }
+        ]);
+      } catch (error) {
+        console.error('Invalid message format:', error);
+      }
     };
 
-    socket.onmessage = (event) => {
-      const message: Message = JSON.parse(event.data);
-      setMessages((prev) => [
-        ...prev,
-        {
-          ...message,
-          isSent: message.userId === userId,
-        },
-      ]);
+    wsRef.current.onclose = () => {
+      setIsConnected(false);
+      const delay = Math.min(3000 * (2 ** reconnectAttempts.current), 30000);
+      setTimeout(() => {
+        reconnectAttempts.current += 1;
+        connectWebSocket();
+      }, delay);
     };
 
-    socket.onerror = (error) => {
+    wsRef.current.onerror = (error) => {
       console.error('WebSocket Error:', error);
-    };
-
-    // Cleanup on unmount
-    return () => {
-      socket.close();
-      socketRef.current = null;
     };
   }, [userId]);
 
-  // Handle sending messages
-  const handleSendMessage = useCallback(() => {
-    if (!inputValue.trim() || !socketRef.current) return;
+  useEffect(() => {
+    if (userId) {
+      connectWebSocket();
+    }
 
+    return () => {
+      if (wsRef.current) {
+        wsRef.current.close();
+        wsRef.current = null;
+      }
+    };
+  }, [userId, connectWebSocket]);
+
+  // Handle pengiriman pesan dengan optimistik update
+  const handleSendMessage = useCallback(async () => {
+    if (!inputValue.trim() || !wsRef.current || isSending) return;
+
+    const tempId = generateId();
     const newMessage: Message = {
-      id: generateId(),
+      id: tempId,
       text: inputValue,
       userId,
-      user: session?.user?.name || 'Anonymous',
       timestamp: Date.now(),
-      isSent: true,
+      isSent: true
     };
 
-    // Optimistic update
-    setMessages((prev) => [...prev, newMessage]);
+    try {
+      setIsSending(true);
+      setMessages(prev => [...prev, newMessage]);
+      
+      await new Promise((resolve, reject) => {
+        if (wsRef.current?.readyState === WebSocket.OPEN) {
+          wsRef.current.send(JSON.stringify(newMessage));
+          resolve(true);
+        } else {
+          reject('Connection not ready');
+        }
+      });
 
-    // Send message to server
-<<<<<<< HEAD
-    socketRef.current.send(JSON.stringify(newMessage));
-=======
-    socketRef.current.emit(
-      'chat_message',
-      newMessage,
-      (ack: { success: boolean }) => {
-        if (!ack.success) {
-          console.error('Failed to send message');
-          // Rollback if failed
-          setMessages((prev) => prev.filter((msg) => msg.id !== newMessage.id));
-        }
-      }
-    );
->>>>>>> 50bb0e18
-
-    setInputValue('');
-  }, [inputValue, userId, session]);
+      setInputValue('');
+    } catch (error) {
+      console.error('Failed to send message:', error);
+      setMessages(prev => 
+        prev.filter(msg => msg.id !== tempId)
+      );
+    } finally {
+      setIsSending(false);
+    }
+  }, [inputValue, userId, isSending]);
 
   // Handle keyboard events
   const handleKeyDown = (e: React.KeyboardEvent<HTMLTextAreaElement>) => {
@@ -124,67 +140,55 @@
   };
 
   return (
-    <div className='container mx-auto py-8 px-4 max-w-2xl'>
-      <h1 className='text-4xl font-extrabold text-gray-800 dark:text-gray-100 mb-8 text-center'>
+    <div className="container mx-auto py-8 px-4 max-w-2xl">
+      <h1 className="text-4xl font-extrabold text-gray-800 dark:text-gray-100 mb-8 text-center">
         Chat Room
       </h1>
-
+      
       <Card>
-        <div className='flex items-center justify-between text-sm p-4 border-b'>
-          <span>Status:</span>
+        <div className="flex items-center justify-between text-sm">
+          <span>Status: </span>
           <span className={isConnected ? 'text-green-500' : 'text-red-500'}>
             {isConnected ? `Connected as ${userId}` : 'Disconnected'}
           </span>
         </div>
 
-        <div className='h-96 overflow-y-auto p-4 space-y-3'>
+        <div className="h-96 overflow-y-auto space-y-2 p-2 bg-gray-50 dark:bg-gray-800 rounded-lg">
           {messages.map((message) => (
             <div
               key={message.id}
-              className={`flex flex-col ${
-                message.isSent ? 'items-end' : 'items-start'
+              className={`p-3 rounded-lg max-w-[80%] ${
+                message.isSent 
+                  ? 'ml-auto bg-blue-500 text-white'
+                  : 'mr-auto bg-gray-200 dark:bg-gray-700'
               }`}
             >
-              <div
-                className={`p-3 rounded-lg max-w-[85%] ${
-                  message.isSent
-                    ? 'bg-blue-500 text-white'
-                    : 'bg-gray-100 dark:bg-gray-700'
-                }`}
-              >
-                <div className='text-xs opacity-75 mb-1'>
-                  {message.isSent ? 'You' : message.user}
-                </div>
-                <div className='whitespace-pre-wrap break-words'>
-                  {message.text}
-                </div>
-                <div className='text-xs mt-1 opacity-50'>
-                  {new Date(message.timestamp).toLocaleTimeString()}
-                </div>
+              <div className="text-xs opacity-75 mb-1">
+                {message.isSent ? 'You' : `User ${message.userId.slice(0, 6)}`}
+              </div>
+              <div className="whitespace-pre-wrap break-words">
+                {message.text}
               </div>
             </div>
           ))}
         </div>
 
-        <div className='p-4 border-t'>
-          <div className='relative'>
-            <Textarea
-              value={inputValue}
-              onChange={(e) => setInputValue(e.target.value)}
-              onKeyDown={handleKeyDown}
-              placeholder='Type a message...'
-              className='pr-20 resize-none'
-              rows={3}
-              disabled={!isConnected}
-            />
-            <button
-              onClick={handleSendMessage}
-              disabled={!isConnected}
-              className='absolute right-3 bottom-3 px-4 py-2 bg-blue-500 hover:bg-blue-600 text-white rounded-lg disabled:opacity-50 disabled:cursor-not-allowed transition-colors'
-            >
-              Send
-            </button>
-          </div>
+        <div className="relative">
+          <Textarea
+            value={inputValue}
+            onChange={(e) => setInputValue(e.target.value)}
+            onKeyDown={handleKeyDown}
+            placeholder="Type a message..."
+            className="pr-16 resize-none"
+            disabled={!isConnected || isSending}
+          />
+          <button
+            onClick={handleSendMessage}
+            disabled={!isConnected || isSending}
+            className="absolute right-2 bottom-2 px-4 py-1 bg-blue-500 text-white rounded-md hover:bg-blue-600 disabled:opacity-50 disabled:cursor-not-allowed"
+          >
+            {isSending ? 'Sending...' : 'Send'}
+          </button>
         </div>
       </Card>
     </div>
